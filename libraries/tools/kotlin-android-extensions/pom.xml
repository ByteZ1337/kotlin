--- conflicted
+++ resolved
@@ -84,29 +84,6 @@
                     </execution>
                 </executions>
             </plugin>
-<<<<<<< HEAD
-
-            <plugin>
-                <groupId>org.apache.maven.plugins</groupId>
-                <artifactId>maven-jar-plugin</artifactId>
-                <version>2.6</version>
-                <executions>
-                    <execution>
-                        <id>empty-sources-jar</id>
-                        <phase>package</phase>
-                        <goals>
-                            <goal>jar</goal>
-                        </goals>
-                        <configuration>
-                            <skipIfEmpty>false</skipIfEmpty>
-                            <classifier>sources</classifier>
-                            <classesDirectory>${basedir}/sources</classesDirectory>
-                        </configuration>
-                    </execution>
-                </executions>
-            </plugin>
-=======
->>>>>>> 274ba386
 
         </plugins>
     </build>
